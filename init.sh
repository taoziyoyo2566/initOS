#!/bin/bash

# Enhanced System Initialization Script
# 功能：系统初始化、安全配置、用户管理、软件安装
# 特点：可重复执行、配置修改、错误处理、日志记录

set -euo pipefail  # 严格模式：遇到错误立即退出
<<<<<<< HEAD

# 全局变量
SCRIPT_NAME="Enhanced System Init"
LOG_FILE="/var/log/system_init.log"
CONFIG_DIR="/etc/system_init"
BACKUP_DIR="/etc/system_init/backups"
SSH_PORT=32798

# 颜色输出
RED='\033[0;31m'
GREEN='\033[0;32m'
YELLOW='\033[1;33m'
BLUE='\033[0;34m'
NC='\033[0m' # No Color

# 日志记录函数
log() {
    local level=$1
    shift
    local message="$*"
    local timestamp=$(date '+%Y-%m-%d %H:%M:%S')
    echo -e "${timestamp} [${level}] ${message}" | tee -a "$LOG_FILE"
}

log_info() { log "INFO" "$*"; }
log_warn() { log "WARN" "$*"; }
log_error() { log "ERROR" "$*"; }
log_success() { log "SUCCESS" "$*"; }

# 彩色输出函数
print_info() { echo -e "${BLUE}[INFO]${NC} $*"; }
print_success() { echo -e "${GREEN}[SUCCESS]${NC} $*"; }
print_warning() { echo -e "${YELLOW}[WARNING]${NC} $*"; }
print_error() { echo -e "${RED}[ERROR]${NC} $*"; }

# 错误处理函数
error_exit() {
    log_error "$1"
    print_error "$1"
    exit 1
}

# 检查是否为root用户
check_root() {
    if [ "$(id -u)" -ne 0 ]; then
        error_exit "请以root用户运行此脚本"
    fi
}

# 初始化环境
init_environment() {
    print_info "初始化环境..."
    
    # 创建必要目录
    mkdir -p "$CONFIG_DIR" "$BACKUP_DIR"
    
    # 创建日志文件
    touch "$LOG_FILE"
    chmod 644 "$LOG_FILE"
    
    log_info "脚本启动 - $SCRIPT_NAME"
    log_info "日志文件: $LOG_FILE"
    
    print_success "环境初始化完成"
}

# 备份配置文件
backup_file() {
    local file=$1
    local backup_name=$(basename "$file").$(date +%Y%m%d_%H%M%S)
    
    if [ -f "$file" ]; then
        cp "$file" "$BACKUP_DIR/$backup_name"
        log_info "备份文件: $file -> $BACKUP_DIR/$backup_name"
        return 0
    fi
    return 1
}

# 检查服务状态
check_service() {
    local service=$1
    if systemctl is-active --quiet "$service"; then
        return 0
    else
        return 1
    fi
}
=======

# 全局变量
SCRIPT_NAME="Enhanced System Init"
LOG_FILE="/var/log/system_init.log"
CONFIG_DIR="/etc/system_init"
BACKUP_DIR="/etc/system_init/backups"
SSH_PORT=32798

# 颜色输出
RED='\033[0;31m'
GREEN='\033[0;32m'
YELLOW='\033[1;33m'
BLUE='\033[0;34m'
NC='\033[0m' # No Color

# 日志记录函数
log() {
    local level=$1
    shift
    local message="$*"
    local timestamp=$(date '+%Y-%m-%d %H:%M:%S')
    echo -e "${timestamp} [${level}] ${message}" | tee -a "$LOG_FILE"
}

log_info() { log "INFO" "$*"; }
log_warn() { log "WARN" "$*"; }
log_error() { log "ERROR" "$*"; }
log_success() { log "SUCCESS" "$*"; }

# 彩色输出函数
print_info() { echo -e "${BLUE}[INFO]${NC} $*"; }
print_success() { echo -e "${GREEN}[SUCCESS]${NC} $*"; }
print_warning() { echo -e "${YELLOW}[WARNING]${NC} $*"; }
print_error() { echo -e "${RED}[ERROR]${NC} $*"; }

# 错误处理函数
error_exit() {
    log_error "$1"
    print_error "$1"
    exit 1
}

# 检查是否为root用户
check_root() {
    if [ "$(id -u)" -ne 0 ]; then
        error_exit "请以root用户运行此脚本"
    fi
}

# 初始化环境
init_environment() {
    print_info "初始化环境..."
    
    # 创建必要目录
    mkdir -p "$CONFIG_DIR" "$BACKUP_DIR"
    
    # 创建日志文件
    touch "$LOG_FILE"
    chmod 644 "$LOG_FILE"
    
    log_info "脚本启动 - $SCRIPT_NAME"
    log_info "日志文件: $LOG_FILE"
    
    print_success "环境初始化完成"
}

# 备份配置文件
backup_file() {
    local file=$1
    local backup_name=$(basename "$file").$(date +%Y%m%d_%H%M%S)
    
    if [ -f "$file" ]; then
        cp "$file" "$BACKUP_DIR/$backup_name"
        log_info "备份文件: $file -> $BACKUP_DIR/$backup_name"
        return 0
    fi
    return 1
}

# 检查服务状态
check_service() {
    local service=$1
    if systemctl is-active --quiet "$service"; then
        return 0
    else
        return 1
    fi
}

# 安全地重启服务
restart_service() {
    local service=$1
    log_info "重启服务: $service"
    
    if systemctl restart "$service"; then
        log_success "服务 $service 重启成功"
        return 0
    else
        log_error "服务 $service 重启失败"
        return 1
    fi
}

# 主菜单
show_menu() {
    clear
    echo -e "${BLUE}===== $SCRIPT_NAME =====${NC}"
    echo -e "${GREEN}当前配置状态:${NC}"
    echo "  SSH端口: $(get_ssh_port)"
    echo "  防火墙状态: $(get_ufw_status)"
    echo "  Fail2ban状态: $(get_fail2ban_status)"
    echo "  Swap状态: $(get_swap_status)"
    echo ""
    echo "请选择要执行的操作:"
    echo "1) 🔄 系统更新和软件安装"
    echo "2) 💾 设置Swap分区"
    echo "3) 🔒 安全配置 (SSH/防火墙/Fail2ban)"
    echo "4) 👤 用户管理"
    echo "5) 🔑 SSH密钥管理"
    echo "6) ⚙️  系统优化配置"
    echo "7) 📦 安装Docker"
    echo "8) 🛠️  bash自动补全配置"
    echo "9) 🔍 查看系统状态"
    echo "10) 📋 查看配置历史"
    echo "0) 退出"
    echo ""
}

# 获取当前配置状态
get_ssh_port() {
    if [ -f /etc/ssh/sshd_config ]; then
        grep "^Port" /etc/ssh/sshd_config | awk '{print $2}' || echo "22"
    else
        echo "未配置"
    fi
}

get_ufw_status() {
    if command -v ufw >/dev/null 2>&1; then
        ufw status | head -1 | awk '{print $2}' || echo "未安装"
    else
        echo "未安装"
    fi
}

get_fail2ban_status() {
    if systemctl is-active --quiet fail2ban 2>/dev/null; then
        echo "运行中"
    else
        echo "未运行"
    fi
}

get_swap_status() {
    local swap_total=$(free -h | grep Swap | awk '{print $2}')
    if [ "$swap_total" = "0B" ]; then
        echo "未配置"
    else
        echo "$swap_total"
    fi
}

# 1. 系统更新和软件安装
update_system() {
    print_info "开始系统更新和软件安装..."
    
    log_info "更新软件包列表"
    apt-get update || error_exit "软件包列表更新失败"
    
    log_info "升级系统软件包"
    apt-get upgrade -y || error_exit "系统升级失败"
    
    log_info "完整系统升级"
    apt-get dist-upgrade -y || log_warn "完整升级部分失败，继续执行"
    
    log_info "安装基础软件包"
    local packages=(
        "curl" "vim" "ufw" "jq" "sudo" "fail2ban" 
        "unattended-upgrades" "apt-listchanges" "bash-completion" 
        "git" "net-tools" "dnsutils" "gh" "htop" "tree"
    )
    
    for package in "${packages[@]}"; do
        if ! dpkg -l | grep -q "^ii  $package "; then
            log_info "安装软件包: $package"
            apt-get install -y "$package" || log_warn "软件包 $package 安装失败"
        else
            log_info "软件包 $package 已安装"
        fi
    done
    
    # 配置自动更新
    configure_auto_updates
    
    print_success "系统更新和软件安装完成"
}

# 配置自动更新
configure_auto_updates() {
    log_info "配置自动安全更新"
    
    cat > /etc/apt/apt.conf.d/20auto-upgrades << 'EOF'
APT::Periodic::Update-Package-Lists "1";
APT::Periodic::Unattended-Upgrade "1";
APT::Periodic::AutocleanInterval "7";
APT::Periodic::Download-Upgradeable-Packages "1";
EOF
    
    log_success "自动更新配置完成"
}

# 2. 设置Swap分区
setup_swap() {
    print_info "Swap分区配置"
    
    local current_swap=$(get_swap_status)
    echo "当前Swap状态: $current_swap"
    
    if [ "$current_swap" != "未配置" ]; then
        read -p "检测到已有Swap分区，是否重新配置？(y/n): " reconfigure
        if [ "$reconfigure" != "y" ]; then
            return 0
        fi
        
        # 禁用现有swap
        swapoff -a || true
        sed -i '/swapfile/d' /etc/fstab
        rm -f /swapfile
    fi
    
    read -p "请输入Swap大小（单位：G），直接回车跳过: " swap_size
    
    if [[ -n "$swap_size" && "$swap_size" =~ ^[0-9]+$ ]]; then
        log_info "创建 ${swap_size}G 的Swap分区"
        
        # 创建swap文件
        if command -v fallocate >/dev/null 2>&1; then
            fallocate -l "${swap_size}G" /swapfile
        else
            dd if=/dev/zero of=/swapfile bs=1G count="$swap_size"
        fi
        
        # 设置权限和格式化
        chmod 600 /swapfile
        mkswap /swapfile
        swapon /swapfile
        
        # 添加到fstab（检查是否已存在）
        if ! grep -q "/swapfile" /etc/fstab; then
            echo "/swapfile none swap sw 0 0" >> /etc/fstab
        fi
        
        # 优化swap使用
        if ! grep -q "vm.swappiness" /etc/sysctl.conf; then
            echo "vm.swappiness=10" >> /etc/sysctl.conf
        fi
        sysctl -p
        
        log_success "Swap分区设置完成: ${swap_size}G"
        print_success "Swap分区配置完成"
    else
        print_info "跳过Swap配置"
    fi
}

# 3. 安全配置
security_config() {
    print_info "开始安全配置..."
    
    # SSH配置
    configure_ssh
    
    # 防火墙配置
    configure_firewall
    
    # Fail2ban配置
    configure_fail2ban
    
    # 系统安全参数
    configure_system_security
    
    print_success "安全配置完成"
}

# SSH配置
configure_ssh() {
    log_info "配置SSH安全设置"
    
    # 备份现有配置
    backup_file "/etc/ssh/sshd_config"
    
    # 询问SSH端口
    local current_port=$(get_ssh_port)
    read -p "SSH端口 (当前: $current_port, 直接回车使用$SSH_PORT): " new_port
    new_port=${new_port:-$SSH_PORT}
    
    # 创建安全的SSH配置
    cat > /etc/ssh/sshd_config << EOF
# SSH安全配置 - 由系统初始化脚本生成
Port $new_port
Protocol 2

# 主机密钥
HostKey /etc/ssh/ssh_host_rsa_key
HostKey /etc/ssh/ssh_host_ecdsa_key
HostKey /etc/ssh/ssh_host_ed25519_key

# 强化加密算法
KexAlgorithms curve25519-sha256@libssh.org,diffie-hellman-group-exchange-sha256
Ciphers chacha20-poly1305@openssh.com,aes256-gcm@openssh.com,aes128-gcm@openssh.com,aes256-ctr,aes192-ctr,aes128-ctr
MACs hmac-sha2-512-etm@openssh.com,hmac-sha2-256-etm@openssh.com,umac-128-etm@openssh.com

# 认证设置
PermitRootLogin no
PubkeyAuthentication yes
PasswordAuthentication no
PermitEmptyPasswords no
ChallengeResponseAuthentication no
UsePAM yes

# 会话安全
LoginGraceTime 30
MaxAuthTries 3
MaxSessions 5
ClientAliveInterval 300
ClientAliveCountMax 2

# 功能限制
X11Forwarding no
PrintMotd no
AcceptEnv LANG LC_*

# SFTP子系统
Subsystem sftp /usr/lib/openssh/sftp-server
EOF
    
    # 测试配置
    if sshd -t; then
        restart_service "sshd"
        log_success "SSH配置更新完成，端口: $new_port"
        SSH_PORT=$new_port
    else
        log_error "SSH配置测试失败，恢复备份"
        # 恢复备份（这里可以添加备份恢复逻辑）
    fi
}

# 防火墙配置
configure_firewall() {
    log_info "配置UFW防火墙"
    
    # 确保UFW已安装
    if ! command -v ufw >/dev/null 2>&1; then
        log_error "UFW未安装"
        return 1
    fi
    
    # 基础规则
    ufw default deny incoming
    ufw default allow outgoing
    
    # SSH端口
    ufw allow "$SSH_PORT/tcp" comment 'SSH'
    
    # Web服务端口
    read -p "是否开放HTTP(80)和HTTPS(443)端口？(y/n): " open_web
    if [ "$open_web" = "y" ]; then
        ufw allow http comment 'HTTP'
        ufw allow https comment 'HTTPS'
    fi
    
    # Redis端口
    read -p "是否开放Redis端口(6379)？(y/n): " open_redis
    if [ "$open_redis" = "y" ]; then
        ufw allow 6379/tcp comment 'Redis'
    fi
    
    # 自定义端口
    read -p "是否需要开放其他端口？(格式: 端口/协议 描述, 如: 3306/tcp MySQL): " custom_port
    if [ -n "$custom_port" ]; then
        ufw allow $custom_port
    fi
    
    # 启用日志
    ufw logging on
    
    # 启用防火墙
    ufw --force enable
    systemctl enable ufw
    
    log_success "UFW防火墙配置完成"
}

# Fail2ban配置
configure_fail2ban() {
    log_info "配置Fail2ban入侵防护"
    
    # 备份现有配置
    backup_file "/etc/fail2ban/jail.local"
    
    # 创建jail.local配置
    cat > /etc/fail2ban/jail.local << EOF
[DEFAULT]
# 默认设置
bantime = 3600
findtime = 600
maxretry = 5
banaction = ufw
banaction_allports = ufw

# SSH保护
[sshd]
enabled = true
port = $SSH_PORT
filter = sshd
logpath = /var/log/auth.log
maxretry = 3
bantime = 3600
>>>>>>> 7aa84925

# 安全地重启服务
restart_service() {
    local service=$1
    log_info "重启服务: $service"
    
    if systemctl restart "$service"; then
        log_success "服务 $service 重启成功"
        return 0
    else
        log_error "服务 $service 重启失败"
        return 1
    fi
}

# 主菜单
show_menu() {
    clear
    echo -e "${BLUE}===== $SCRIPT_NAME =====${NC}"
    echo -e "${GREEN}当前配置状态:${NC}"
    echo "  SSH端口: $(get_ssh_port)"
    echo "  防火墙状态: $(get_ufw_status)"
    echo "  Fail2ban状态: $(get_fail2ban_status)"
    echo "  Swap状态: $(get_swap_status)"
    echo ""
    echo "请选择要执行的操作:"
    echo "1) 🔄 系统更新和软件安装"
    echo "2) 💾 设置Swap分区"
    echo "3) 🔒 安全配置 (SSH/防火墙/Fail2ban)"
    echo "4) 👤 用户管理"
    echo "5) 🔑 SSH密钥管理"
    echo "6) ⚙️  系统优化配置"
    echo "7) 📦 安装Docker"
    echo "8) 🛠️  bash自动补全配置"
    echo "9) 🔍 查看系统状态"
    echo "10) 📋 查看配置历史"
    echo "0) 退出"
    echo ""
}

# 获取当前配置状态
get_ssh_port() {
    if [ -f /etc/ssh/sshd_config ]; then
        grep "^Port" /etc/ssh/sshd_config | awk '{print $2}' || echo "22"
    else
        echo "未配置"
    fi
}

get_ufw_status() {
    if command -v ufw >/dev/null 2>&1; then
        ufw status | head -1 | awk '{print $2}' || echo "未安装"
    else
        echo "未安装"
    fi
}

get_fail2ban_status() {
    if systemctl is-active --quiet fail2ban 2>/dev/null; then
        echo "运行中"
    else
        echo "未运行"
    fi
}

get_swap_status() {
    local swap_total=$(free -h | grep Swap | awk '{print $2}')
    if [ "$swap_total" = "0B" ]; then
        echo "未配置"
    else
        echo "$swap_total"
    fi
}

# 1. 系统更新和软件安装
update_system() {
    print_info "开始系统更新和软件安装..."
    
    log_info "更新软件包列表"
    apt-get update || error_exit "软件包列表更新失败"
    
    log_info "升级系统软件包"
    apt-get upgrade -y || error_exit "系统升级失败"
    
    log_info "完整系统升级"
    apt-get dist-upgrade -y || log_warn "完整升级部分失败，继续执行"
    
    log_info "安装基础软件包"
    local packages=(
        "curl" "vim" "ufw" "jq" "sudo" "fail2ban" 
        "unattended-upgrades" "apt-listchanges" "bash-completion" 
        "git" "net-tools" "dnsutils" "gh" "htop" "tree"
    )
    
    for package in "${packages[@]}"; do
        if ! dpkg -l | grep -q "^ii  $package "; then
            log_info "安装软件包: $package"
            apt-get install -y "$package" || log_warn "软件包 $package 安装失败"
        else
            log_info "软件包 $package 已安装"
        fi
    done
    
    # 配置自动更新
    configure_auto_updates
    
    print_success "系统更新和软件安装完成"
}

<<<<<<< HEAD
# 配置自动更新
configure_auto_updates() {
    log_info "配置自动安全更新"
    
    cat > /etc/apt/apt.conf.d/20auto-upgrades << 'EOF'
APT::Periodic::Update-Package-Lists "1";
APT::Periodic::Unattended-Upgrade "1";
APT::Periodic::AutocleanInterval "7";
APT::Periodic::Download-Upgradeable-Packages "1";
EOF
    
    log_success "自动更新配置完成"
}

# 2. 设置Swap分区
setup_swap() {
    print_info "Swap分区配置"
    
    local current_swap=$(get_swap_status)
    echo "当前Swap状态: $current_swap"
    
    if [ "$current_swap" != "未配置" ]; then
        read -p "检测到已有Swap分区，是否重新配置？(y/n): " reconfigure
        if [ "$reconfigure" != "y" ]; then
            return 0
        fi
        
        # 禁用现有swap
        swapoff -a || true
        sed -i '/swapfile/d' /etc/fstab
        rm -f /swapfile
    fi
    
    read -p "请输入Swap大小（单位：G），直接回车跳过: " swap_size
    
    if [[ -n "$swap_size" && "$swap_size" =~ ^[0-9]+$ ]]; then
        log_info "创建 ${swap_size}G 的Swap分区"
        
        # 创建swap文件
        if command -v fallocate >/dev/null 2>&1; then
            fallocate -l "${swap_size}G" /swapfile
        else
            dd if=/dev/zero of=/swapfile bs=1G count="$swap_size"
        fi
        
        # 设置权限和格式化
        chmod 600 /swapfile
        mkswap /swapfile
        swapon /swapfile
        
        # 添加到fstab（检查是否已存在）
        if ! grep -q "/swapfile" /etc/fstab; then
            echo "/swapfile none swap sw 0 0" >> /etc/fstab
        fi
        
        # 优化swap使用
        if ! grep -q "vm.swappiness" /etc/sysctl.conf; then
            echo "vm.swappiness=10" >> /etc/sysctl.conf
        fi
        sysctl -p
        
        log_success "Swap分区设置完成: ${swap_size}G"
        print_success "Swap分区配置完成"
    else
        print_info "跳过Swap配置"
    fi
}

# 3. 安全配置
security_config() {
    print_info "开始安全配置..."
    
    # SSH配置
    configure_ssh
    
    # 防火墙配置
    configure_firewall
    
    # Fail2ban配置
    configure_fail2ban
    
    # 系统安全参数
    configure_system_security
    
    print_success "安全配置完成"
}

# SSH配置
configure_ssh() {
    log_info "配置SSH安全设置"
    
    # 备份现有配置
    backup_file "/etc/ssh/sshd_config"
    
    # 询问SSH端口
    local current_port=$(get_ssh_port)
    read -p "SSH端口 (当前: $current_port, 直接回车使用$SSH_PORT): " new_port
    new_port=${new_port:-$SSH_PORT}
    
    # 创建安全的SSH配置
    cat > /etc/ssh/sshd_config << EOF
# SSH安全配置 - 由系统初始化脚本生成
Port $new_port
Protocol 2

# 主机密钥
HostKey /etc/ssh/ssh_host_rsa_key
HostKey /etc/ssh/ssh_host_ecdsa_key
HostKey /etc/ssh/ssh_host_ed25519_key

# 强化加密算法
KexAlgorithms curve25519-sha256@libssh.org,diffie-hellman-group-exchange-sha256
Ciphers chacha20-poly1305@openssh.com,aes256-gcm@openssh.com,aes128-gcm@openssh.com,aes256-ctr,aes192-ctr,aes128-ctr
MACs hmac-sha2-512-etm@openssh.com,hmac-sha2-256-etm@openssh.com,umac-128-etm@openssh.com

# 认证设置
PermitRootLogin no
PubkeyAuthentication yes
PasswordAuthentication no
PermitEmptyPasswords no
ChallengeResponseAuthentication no
UsePAM yes

# 会话安全
LoginGraceTime 30
MaxAuthTries 3
MaxSessions 5
ClientAliveInterval 300
ClientAliveCountMax 2

# 功能限制
X11Forwarding no
PrintMotd no
AcceptEnv LANG LC_*

# SFTP子系统
Subsystem sftp /usr/lib/openssh/sftp-server
EOF
    
    # 测试配置
    if sshd -t; then
        restart_service "sshd"
        log_success "SSH配置更新完成，端口: $new_port"
        SSH_PORT=$new_port
    else
        log_error "SSH配置测试失败，恢复备份"
        # 恢复备份（这里可以添加备份恢复逻辑）
    fi
}

# 防火墙配置
configure_firewall() {
    log_info "配置UFW防火墙"
    
    # 确保UFW已安装
    if ! command -v ufw >/dev/null 2>&1; then
        log_error "UFW未安装"
        return 1
    fi
    
    # 基础规则
    ufw default deny incoming
    ufw default allow outgoing
    
    # SSH端口
    ufw allow "$SSH_PORT/tcp" comment 'SSH'
    
    # Web服务端口
    read -p "是否开放HTTP(80)和HTTPS(443)端口？(y/n): " open_web
    if [ "$open_web" = "y" ]; then
        ufw allow http comment 'HTTP'
        ufw allow https comment 'HTTPS'
    fi
    
    # Redis端口
    read -p "是否开放Redis端口(6379)？(y/n): " open_redis
    if [ "$open_redis" = "y" ]; then
        ufw allow 6379/tcp comment 'Redis'
    fi
    
    # 自定义端口
    read -p "是否需要开放其他端口？(格式: 端口/协议 描述, 如: 3306/tcp MySQL): " custom_port
    if [ -n "$custom_port" ]; then
        ufw allow $custom_port
    fi
    
    # 启用日志
    ufw logging on
    
    # 启用防火墙
    ufw --force enable
    systemctl enable ufw
    
    log_success "UFW防火墙配置完成"
}

# Fail2ban配置 - 修复版本
configure_fail2ban() {
    log_info "配置Fail2ban入侵防护"
    
    # 停止服务以安全配置
    systemctl stop fail2ban 2>/dev/null || true
    
    # 备份现有配置
    backup_file "/etc/fail2ban/jail.local"
    
    # 确保必需的日志文件存在
    log_info "检查并创建必需的日志文件"
    touch /var/log/auth.log
    chmod 640 /var/log/auth.log
    chown root:adm /var/log/auth.log 2>/dev/null || chown root:root /var/log/auth.log
    
    # 创建基本的、经过验证的配置
    log_info "创建Fail2ban基本配置"
    cat > /etc/fail2ban/jail.local << EOF
[DEFAULT]
# 基本设置
bantime = 3600
findtime = 600
maxretry = 5
banaction = ufw

# SSH保护 - 基本配置
[sshd]
enabled = true
port = $SSH_PORT
filter = sshd
logpath = /var/log/auth.log
maxretry = 3
bantime = 3600
EOF
    
    # 测试配置
    log_info "测试Fail2ban配置"
    if fail2ban-client -t >/dev/null 2>&1; then
        log_success "基本配置测试通过"
        
        # 启动服务
        systemctl enable fail2ban
        if restart_service "fail2ban"; then
            log_success "Fail2ban基本配置完成"
            
            # 询问是否添加扩展保护
            echo ""
            read -p "是否添加扩展服务保护 (Apache/Nginx/Postfix)？(y/n): " add_extended
            if [ "$add_extended" = "y" ]; then
                add_extended_protection
            fi
        else
            log_error "Fail2ban启动失败"
        fi
    else
        log_error "Fail2ban配置测试失败，显示错误:"
        fail2ban-client -t || true
        log_warn "保持最小配置，稍后可手动修复"
    fi
}

# 添加扩展保护
add_extended_protection() {
    log_info "添加扩展服务保护"
    
    # 检查Apache
    if [ -d /etc/apache2 ] && [ -f /var/log/apache2/error.log ]; then
        log_info "检测到Apache，添加保护规则"
        cat >> /etc/fail2ban/jail.local << 'EOF'

# Apache保护
[apache-auth]
enabled = true
port = http,https
filter = apache-auth
logpath = /var/log/apache2/error.log
maxretry = 3
EOF
    fi
    
    # 检查Nginx
    if [ -d /etc/nginx ] && [ -f /var/log/nginx/error.log ]; then
        log_info "检测到Nginx，添加保护规则"
        cat >> /etc/fail2ban/jail.local << 'EOF'

# Nginx保护
[nginx-http-auth]
enabled = true
port = http,https
filter = nginx-http-auth
logpath = /var/log/nginx/error.log
maxretry = 3
EOF
    fi
    
    # 检查Postfix
    if [ -d /etc/postfix ] && [ -f /var/log/mail.log ]; then
        log_info "检测到Postfix，添加保护规则"
        cat >> /etc/fail2ban/jail.local << 'EOF'

# Postfix保护
[postfix]
enabled = true
port = smtp,465,submission
filter = postfix
logpath = /var/log/mail.log
maxretry = 3
EOF
    fi
    
    # 测试扩展配置
    if fail2ban-client -t >/dev/null 2>&1; then
        log_info "重新加载扩展配置"
        systemctl reload fail2ban
        sleep 2
        log_success "扩展保护配置完成"
    else
        log_error "扩展配置有错误，恢复基本配置"
        # 恢复基本配置
        cat > /etc/fail2ban/jail.local << EOF
[DEFAULT]
bantime = 3600
findtime = 600
maxretry = 5
banaction = ufw

[sshd]
enabled = true
port = $SSH_PORT
filter = sshd
logpath = /var/log/auth.log
maxretry = 3
bantime = 3600
EOF
        systemctl reload fail2ban
        log_warn "已恢复为基本配置"
    fi
}

# 系统安全参数配置
configure_system_security() {
    log_info "配置系统安全参数"
    
    # 文件权限掩码
    if ! grep -q "umask 027" /etc/profile; then
        echo "umask 027" >> /etc/profile
    fi
    
    # 限制core dumps
    if ! grep -q "hard core 0" /etc/security/limits.conf; then
        echo "* hard core 0" >> /etc/security/limits.conf
    fi
    
    # 系统资源限制
    cat >> /etc/security/limits.conf << 'EOF'

=======
    # 创建Redis过滤器
    mkdir -p /etc/fail2ban/filter.d
    cat > /etc/fail2ban/filter.d/redis-server.conf << 'EOF'
[Definition]
failregex = ^ WARNING .* Client .* @ <HOST> .*
ignoreregex =
EOF
    
    systemctl enable fail2ban
    restart_service "fail2ban"
    
    log_success "Fail2ban配置完成"
}

# 系统安全参数配置
configure_system_security() {
    log_info "配置系统安全参数"
    
    # 文件权限掩码
    if ! grep -q "umask 027" /etc/profile; then
        echo "umask 027" >> /etc/profile
    fi
    
    # 限制core dumps
    if ! grep -q "hard core 0" /etc/security/limits.conf; then
        echo "* hard core 0" >> /etc/security/limits.conf
    fi
    
    # 系统资源限制
    cat >> /etc/security/limits.conf << 'EOF'

>>>>>>> 7aa84925
# 系统资源限制 - 由系统初始化脚本添加
* soft nofile 65535
* hard nofile 65535
* soft nproc 4096
* hard nproc 4096
EOF
    
    # 网络安全参数
    cat > /etc/sysctl.d/99-security.conf << 'EOF'
# 网络安全配置 - 由系统初始化脚本生成

# IP安全设置
net.ipv4.conf.all.accept_redirects = 0
net.ipv4.conf.default.accept_redirects = 0
net.ipv4.conf.all.secure_redirects = 0
net.ipv4.conf.default.secure_redirects = 0
net.ipv4.conf.all.accept_source_route = 0
net.ipv4.conf.default.accept_source_route = 0
net.ipv4.conf.all.log_martians = 1
net.ipv4.conf.default.log_martians = 1

# TCP/IP安全设置
net.ipv4.tcp_syncookies = 1
net.ipv4.tcp_max_syn_backlog = 2048
net.ipv4.tcp_synack_retries = 2
net.ipv4.tcp_syn_retries = 5

# 文件系统安全
fs.protected_hardlinks = 1
fs.protected_symlinks = 1

# 内存管理优化
vm.swappiness = 10
vm.dirty_ratio = 60
vm.dirty_background_ratio = 2
EOF
    
    sysctl -p /etc/sysctl.d/99-security.conf
    
    log_success "系统安全参数配置完成"
}

# 4. 用户管理
user_management() {
    print_info "用户管理"
    
    echo "请选择操作:"
    echo "1) 创建新用户"
    echo "2) 修改现有用户"
    echo "3) 删除用户"
    echo "4) 查看用户列表"
    
    read -p "请选择 (1-4): " user_choice
    
    case $user_choice in
        1) create_user ;;
        2) modify_user ;;
        3) delete_user ;;
        4) list_users ;;
        *) print_warning "无效选择" ;;
    esac
}

# 创建用户
create_user() {
    read -p "请输入要创建的用户名: " new_user
    
    if [ -z "$new_user" ]; then
        print_error "用户名不能为空"
        return 1
    fi
    
    if id "$new_user" &>/dev/null; then
        print_warning "用户 $new_user 已存在"
        return 1
    fi
    
    # 创建用户
    useradd -m -s /bin/bash "$new_user"
    
    # 设置密码
    read -p "请输入密码 (直接回车使用用户名作为密码): " user_password
    user_password=${user_password:-$new_user}
    echo "$new_user:$user_password" | chpasswd
    
    # 添加到组
    read -p "是否将用户添加到sudo组？(y/n): " add_sudo
    if [ "$add_sudo" = "y" ]; then
        usermod -aG sudo "$new_user"
        echo "$new_user ALL=(ALL) NOPASSWD: ALL" > "/etc/sudoers.d/$new_user"
        chmod 440 "/etc/sudoers.d/$new_user"
    fi
    
    read -p "是否将用户添加到docker组？(y/n): " add_docker
    if [ "$add_docker" = "y" ]; then
        if getent group docker >/dev/null; then
            usermod -aG docker "$new_user"
        else
            print_warning "Docker组不存在，请先安装Docker"
        fi
    fi
    
    log_success "用户 $new_user 创建完成"
    print_success "用户创建完成，密码: $user_password"
}

# 修改用户
modify_user() {
    read -p "请输入要修改的用户名: " target_user
    
    if ! id "$target_user" &>/dev/null; then
        print_error "用户 $target_user 不存在"
        return 1
    fi
    
    echo "当前用户 $target_user 的组:"
    groups "$target_user"
    
    echo "请选择修改操作:"
    echo "1) 重置密码"
    echo "2) 添加到sudo组"
    echo "3) 从sudo组移除"
    echo "4) 添加到docker组"
    echo "5) 从docker组移除"
    
    read -p "请选择 (1-5): " modify_choice
    
    case $modify_choice in
        1) 
            read -p "请输入新密码: " new_password
            echo "$target_user:$new_password" | chpasswd
            log_success "用户 $target_user 密码已重置"
            ;;
        2) 
            usermod -aG sudo "$target_user"
            log_success "用户 $target_user 已添加到sudo组"
            ;;
        3) 
            gpasswd -d "$target_user" sudo
            rm -f "/etc/sudoers.d/$target_user"
            log_success "用户 $target_user 已从sudo组移除"
            ;;
        4) 
            usermod -aG docker "$target_user"
            log_success "用户 $target_user 已添加到docker组"
            ;;
        5) 
            gpasswd -d "$target_user" docker
            log_success "用户 $target_user 已从docker组移除"
            ;;
        *) print_warning "无效选择" ;;
    esac
}

# 删除用户
delete_user() {
    read -p "请输入要删除的用户名: " target_user
    
    if ! id "$target_user" &>/dev/null; then
        print_error "用户 $target_user 不存在"
        return 1
    fi
    
    read -p "确认删除用户 $target_user 及其主目录？(yes/no): " confirm
    if [ "$confirm" = "yes" ]; then
        userdel -r "$target_user" 2>/dev/null || userdel "$target_user"
        rm -f "/etc/sudoers.d/$target_user"
        log_success "用户 $target_user 已删除"
    else
        print_info "取消删除操作"
    fi
}

# 列出用户
list_users() {
    print_info "系统用户列表:"
    echo "常规用户:"
    awk -F: '$3 >= 1000 && $3 < 65534 {print $1 " (UID: " $3 ")"}' /etc/passwd
    echo ""
    echo "系统用户:"
    awk -F: '$3 < 1000 || $3 >= 65534 {print $1 " (UID: " $3 ")"}' /etc/passwd | head -10
}

# 5. SSH密钥管理
ssh_key_management() {
    print_info "SSH密钥管理"
    
    echo "请选择操作:"
    echo "1) 为用户添加公钥"
    echo "2) 为用户生成密钥对"
    echo "3) 查看用户公钥"
    echo "4) 删除用户公钥"
    
    read -p "请选择 (1-4): " key_choice
    
    case $key_choice in
        1) add_public_key ;;
        2) generate_key_pair ;;
        3) view_public_keys ;;
        4) remove_public_key ;;
        *) print_warning "无效选择" ;;
    esac
}

# 添加公钥
add_public_key() {
    read -p "请输入用户名: " key_user
    
    if ! id "$key_user" &>/dev/null; then
        print_error "用户 $key_user 不存在"
        return 1
    fi
    
    # 创建.ssh目录
    mkdir -p "/home/$key_user/.ssh"
    chmod 700 "/home/$key_user/.ssh"
    
    echo "请粘贴公钥内容 (以ssh-开头，多行请用空格连接):"
    read -r pubkey
    
    if [ -n "$pubkey" ]; then
        echo "$pubkey" >> "/home/$key_user/.ssh/authorized_keys"
        chmod 600 "/home/$key_user/.ssh/authorized_keys"
        chown -R "$key_user:$key_user" "/home/$key_user/.ssh"
        
        log_success "公钥已添加到用户 $key_user"
        print_success "SSH公钥添加成功"
    else
        print_error "公钥内容为空"
    fi
}

# 生成密钥对
generate_key_pair() {
    read -p "请输入用户名: " key_user
    
    if ! id "$key_user" &>/dev/null; then
        print_error "用户 $key_user 不存在"
        return 1
    fi
    
    # 创建.ssh目录
    mkdir -p "/home/$key_user/.ssh"
    chmod 700 "/home/$key_user/.ssh"
    chown "$key_user:$key_user" "/home/$key_user/.ssh"
    
    read -p "请输入密钥密码 (直接回车为空密码): " key_password
    
    # 生成密钥
    su - "$key_user" -c "ssh-keygen -t ed25519 -N '$key_password' -f /home/$key_user/.ssh/id_ed25519"
    
    # 添加公钥到authorized_keys
    cat "/home/$key_user/.ssh/id_ed25519.pub" >> "/home/$key_user/.ssh/authorized_keys"
    chmod 600 "/home/$key_user/.ssh/authorized_keys"
    chown "$key_user:$key_user" "/home/$key_user/.ssh/authorized_keys"
    
    print_success "SSH密钥对生成完成"
    echo "私钥位置: /home/$key_user/.ssh/id_ed25519"
    echo "公钥内容:"
    cat "/home/$key_user/.ssh/id_ed25519.pub"
    
    log_success "为用户 $key_user 生成SSH密钥对"
}

# 查看公钥
view_public_keys() {
    read -p "请输入用户名: " key_user
    
    if ! id "$key_user" &>/dev/null; then
        print_error "用户 $key_user 不存在"
        return 1
    fi
    
    if [ -f "/home/$key_user/.ssh/authorized_keys" ]; then
        print_info "用户 $key_user 的授权公钥:"
        cat "/home/$key_user/.ssh/authorized_keys"
    else
        print_info "用户 $key_user 没有配置SSH公钥"
    fi
}

# 删除公钥
remove_public_key() {
    read -p "请输入用户名: " key_user
    
    if ! id "$key_user" &>/dev/null; then
        print_error "用户 $key_user 不存在"
        return 1
    fi
    
    if [ -f "/home/$key_user/.ssh/authorized_keys" ]; then
        echo "当前公钥:"
        nl "/home/$key_user/.ssh/authorized_keys"
        read -p "请输入要删除的公钥行号: " line_num
        
        if [[ "$line_num" =~ ^[0-9]+$ ]]; then
            sed -i "${line_num}d" "/home/$key_user/.ssh/authorized_keys"
            print_success "公钥删除成功"
            log_success "删除用户 $key_user 的第 $line_num 行公钥"
        else
            print_error "无效的行号"
        fi
    else
        print_info "用户 $key_user 没有配置SSH公钥"
    fi
}

# 6. 系统优化配置
system_optimization() {
    print_info "系统优化配置"
    log_info "开始系统优化配置"
    
    # 配置系统参数（已在安全配置中包含）
    print_info "系统安全参数已在安全配置中完成"
    
    # 配置时区
    read -p "是否配置时区？当前时区: $(timedatectl show --property=Timezone --value) (y/n): " config_timezone
    if [ "$config_timezone" = "y" ]; then
        echo "常用时区:"
        echo "1) Asia/Shanghai (中国)"
        echo "2) UTC (协调世界时)"
        echo "3) America/New_York (美国东部)"
        echo "4) Europe/London (英国)"
        echo "5) 自定义输入"
        
        read -p "请选择时区 (1-5): " tz_choice
        
        case $tz_choice in
            1) timedatectl set-timezone Asia/Shanghai ;;
            2) timedatectl set-timezone UTC ;;
            3) timedatectl set-timezone America/New_York ;;
            4) timedatectl set-timezone Europe/London ;;
            5) 
                read -p "请输入时区 (如: Asia/Tokyo): " custom_tz
                timedatectl set-timezone "$custom_tz" || print_error "时区设置失败"
                ;;
            *) print_warning "无效选择" ;;
        esac
        
        log_success "时区设置完成: $(timedatectl show --property=Timezone --value)"
    fi
    
    # 配置主机名
    read -p "是否修改主机名？当前: $(hostname) (y/n): " change_hostname
    if [ "$change_hostname" = "y" ]; then
        read -p "请输入新主机名: " new_hostname
        if [ -n "$new_hostname" ]; then
            hostnamectl set-hostname "$new_hostname"
            echo "127.0.1.1 $new_hostname" >> /etc/hosts
            log_success "主机名设置为: $new_hostname"
        fi
    fi
    
    print_success "系统优化配置完成"
}

# 7. 安装Docker
install_docker() {
    print_info "Docker安装"
    
    if command -v docker >/dev/null 2>&1; then
        local docker_version=$(docker --version)
        print_info "Docker已安装: $docker_version"
        read -p "是否重新安装？(y/n): " reinstall
        if [ "$reinstall" != "y" ]; then
            return 0
        fi
    fi
    
    log_info "开始安装Docker"
    
    # 下载并安装Docker
    curl -fsSL https://get.docker.com -o get-docker.sh
    sh get-docker.sh
    
    # 启用Docker服务
    systemctl enable docker
    systemctl start docker
    
    # 创建docker组
    groupadd docker 2>/dev/null || true
    
    # 添加用户到docker组
    read -p "请输入要添加到docker组的用户名 (直接回车跳过): " docker_user
    if [ -n "$docker_user" ] && id "$docker_user" &>/dev/null; then
        usermod -aG docker "$docker_user"
        log_success "用户 $docker_user 已添加到docker组"
    fi
    
    # 清理安装脚本
    rm -f get-docker.sh
    
    print_success "Docker安装完成"
    docker --version
    
    log_success "Docker安装完成"
}

# 8. bash自动补全配置
configure_bash_completion() {
    print_info "配置bash自动补全"
    
    # 检查是否已安装
    if ! dpkg -l | grep -q bash-completion; then
        log_info "安装bash-completion"
        apt-get install -y bash-completion
    fi
    
    # 全局配置
    if [ ! -f /etc/profile.d/bash_completion.sh ]; then
        cat > /etc/profile.d/bash_completion.sh << 'EOF'
# 全局bash自动补全配置
if [ -f /usr/share/bash-completion/bash_completion ]; then
    . /usr/share/bash-completion/bash_completion
elif [ -f /etc/bash_completion ]; then
    . /etc/bash_completion
fi
EOF
        chmod +x /etc/profile.d/bash_completion.sh
    fi
    
    # 为现有用户配置
    read -p "是否为所有普通用户启用bash自动补全？(y/n): " enable_for_users
    if [ "$enable_for_users" = "y" ]; then
        for user_home in /home/*; do
            if [ -d "$user_home" ]; then
                user=$(basename "$user_home")
                if [ -f "$user_home/.bashrc" ]; then
                    if ! grep -q "bash-completion" "$user_home/.bashrc"; then
                        cat >> "$user_home/.bashrc" << 'EOF'

# 启用bash自动补全
if [ -f /usr/share/bash-completion/bash_completion ]; then
    . /usr/share/bash-completion/bash_completion
elif [ -f /etc/bash_completion ]; then
    . /etc/bash_completion
fi
EOF
                        chown "$user:$user" "$user_home/.bashrc"
                        log_info "为用户 $user 启用bash自动补全"
                    fi
                fi
            fi
        done
    fi
    
    print_success "bash自动补全配置完成"
    log_success "bash自动补全配置完成"
}

# 9. 查看系统状态
show_system_status() {
    print_info "系统状态信息"
    
    echo -e "\n${BLUE}===== 系统基本信息 =====${NC}"
    echo "主机名: $(hostname)"
    echo "操作系统: $(lsb_release -d | cut -f2)"
    echo "内核版本: $(uname -r)"
    echo "运行时间: $(uptime -p)"
    echo "当前时间: $(date)"
    echo "时区: $(timedatectl show --property=Timezone --value)"
    
    echo -e "\n${BLUE}===== 网络配置 =====${NC}"
    echo "SSH端口: $(get_ssh_port)"
    echo "防火墙状态: $(get_ufw_status)"
    if command -v ufw >/dev/null 2>&1; then
        echo "防火墙规则:"
        ufw status numbered 2>/dev/null | head -10
    fi
    
    echo -e "\n${BLUE}===== 服务状态 =====${NC}"
    echo "SSH服务: $(systemctl is-active sshd)"
    echo "防火墙: $(systemctl is-active ufw)"
    echo "Fail2ban: $(systemctl is-active fail2ban)"
    if command -v docker >/dev/null 2>&1; then
        echo "Docker: $(systemctl is-active docker)"
    fi
    
    echo -e "\n${BLUE}===== 资源使用 =====${NC}"
    echo "内存使用:"
    free -h
    echo -e "\nSwap使用: $(get_swap_status)"
    echo -e "\n磁盘使用:"
    df -h / | tail -1
    
    echo -e "\n${BLUE}===== 用户信息 =====${NC}"
    echo "当前登录用户:"
    who
    echo -e "\n普通用户列表:"
    awk -F: '$3 >= 1000 && $3 < 65534 {print $1}' /etc/passwd
    
    if command -v fail2ban-client >/dev/null 2>&1; then
        echo -e "\n${BLUE}===== Fail2ban状态 =====${NC}"
<<<<<<< HEAD
        if systemctl is-active --quiet fail2ban; then
            echo "Fail2ban服务: 运行中"
            echo "活动的jail:"
            fail2ban-client status 2>/dev/null | grep "Jail list:" | cut -d: -f2 | tr ',' '\n' | sed 's/^[ \t]*/- /'
            
            # 显示SSH jail详细信息
            if fail2ban-client status sshd >/dev/null 2>&1; then
                echo -e "\nSSH保护详情:"
                fail2ban-client status sshd 2>/dev/null | grep -E "Currently (failed|banned)"
            fi
        else
            echo "Fail2ban服务: 未运行"
            echo "最近错误:"
            journalctl -u fail2ban --no-pager -l -n 3 2>/dev/null | tail -3
        fi
=======
        fail2ban-client status 2>/dev/null || echo "Fail2ban未运行"
>>>>>>> 7aa84925
    fi
}

# 10. 查看配置历史
show_config_history() {
    print_info "配置历史"
    
    if [ -f "$LOG_FILE" ]; then
        echo -e "\n${BLUE}===== 最近操作日志 =====${NC}"
        tail -50 "$LOG_FILE"
    else
        print_warning "没有找到日志文件"
    fi
    
    if [ -d "$BACKUP_DIR" ]; then
        echo -e "\n${BLUE}===== 配置备份文件 =====${NC}"
        ls -la "$BACKUP_DIR"
    else
        print_warning "没有找到备份目录"
    fi
    
    echo -e "\n${BLUE}===== SSH配置摘要 =====${NC}"
    if [ -f /etc/ssh/sshd_config ]; then
        grep -E "^(Port|PermitRootLogin|PasswordAuthentication|PubkeyAuthentication)" /etc/ssh/sshd_config
    fi
    
    echo -e "\n${BLUE}===== UFW规则摘要 =====${NC}"
    if command -v ufw >/dev/null 2>&1; then
        ufw status 2>/dev/null || echo "UFW未配置"
    fi
<<<<<<< HEAD

    echo -e "\n${BLUE}===== Fail2ban配置摘要 =====${NC}"
    if [ -f /etc/fail2ban/jail.local ]; then
        echo "当前配置:"
        grep -E "^\[|^enabled" /etc/fail2ban/jail.local
    else
        echo "未找到配置文件"
    fi
=======
>>>>>>> 7aa84925
}

# 主程序
main() {
    # 初始化
    check_root
    init_environment
    
    while true; do
        show_menu
        read -p "请选择操作 (0-10): " choice
        
        case $choice in
            1) update_system ;;
            2) setup_swap ;;
            3) security_config ;;
            4) user_management ;;
            5) ssh_key_management ;;
            6) system_optimization ;;
            7) install_docker ;;
            8) configure_bash_completion ;;
            9) show_system_status ;;
            10) show_config_history ;;
            0) 
                print_success "脚本执行完成！"
                log_info "脚本正常退出"
                exit 0
                ;;
            *) 
                print_warning "无效选择，请重新输入"
                ;;
        esac
        
        echo ""
        read -p "按回车键继续..."
    done
}

# 信号处理
trap 'log_error "脚本被中断"; exit 1' INT TERM

# 启动主程序
main "$@"<|MERGE_RESOLUTION|>--- conflicted
+++ resolved
@@ -5,96 +5,6 @@
 # 特点：可重复执行、配置修改、错误处理、日志记录
 
 set -euo pipefail  # 严格模式：遇到错误立即退出
-<<<<<<< HEAD
-
-# 全局变量
-SCRIPT_NAME="Enhanced System Init"
-LOG_FILE="/var/log/system_init.log"
-CONFIG_DIR="/etc/system_init"
-BACKUP_DIR="/etc/system_init/backups"
-SSH_PORT=32798
-
-# 颜色输出
-RED='\033[0;31m'
-GREEN='\033[0;32m'
-YELLOW='\033[1;33m'
-BLUE='\033[0;34m'
-NC='\033[0m' # No Color
-
-# 日志记录函数
-log() {
-    local level=$1
-    shift
-    local message="$*"
-    local timestamp=$(date '+%Y-%m-%d %H:%M:%S')
-    echo -e "${timestamp} [${level}] ${message}" | tee -a "$LOG_FILE"
-}
-
-log_info() { log "INFO" "$*"; }
-log_warn() { log "WARN" "$*"; }
-log_error() { log "ERROR" "$*"; }
-log_success() { log "SUCCESS" "$*"; }
-
-# 彩色输出函数
-print_info() { echo -e "${BLUE}[INFO]${NC} $*"; }
-print_success() { echo -e "${GREEN}[SUCCESS]${NC} $*"; }
-print_warning() { echo -e "${YELLOW}[WARNING]${NC} $*"; }
-print_error() { echo -e "${RED}[ERROR]${NC} $*"; }
-
-# 错误处理函数
-error_exit() {
-    log_error "$1"
-    print_error "$1"
-    exit 1
-}
-
-# 检查是否为root用户
-check_root() {
-    if [ "$(id -u)" -ne 0 ]; then
-        error_exit "请以root用户运行此脚本"
-    fi
-}
-
-# 初始化环境
-init_environment() {
-    print_info "初始化环境..."
-    
-    # 创建必要目录
-    mkdir -p "$CONFIG_DIR" "$BACKUP_DIR"
-    
-    # 创建日志文件
-    touch "$LOG_FILE"
-    chmod 644 "$LOG_FILE"
-    
-    log_info "脚本启动 - $SCRIPT_NAME"
-    log_info "日志文件: $LOG_FILE"
-    
-    print_success "环境初始化完成"
-}
-
-# 备份配置文件
-backup_file() {
-    local file=$1
-    local backup_name=$(basename "$file").$(date +%Y%m%d_%H%M%S)
-    
-    if [ -f "$file" ]; then
-        cp "$file" "$BACKUP_DIR/$backup_name"
-        log_info "备份文件: $file -> $BACKUP_DIR/$backup_name"
-        return 0
-    fi
-    return 1
-}
-
-# 检查服务状态
-check_service() {
-    local service=$1
-    if systemctl is-active --quiet "$service"; then
-        return 0
-    else
-        return 1
-    fi
-}
-=======
 
 # 全局变量
 SCRIPT_NAME="Enhanced System Init"
@@ -498,348 +408,6 @@
     # 创建jail.local配置
     cat > /etc/fail2ban/jail.local << EOF
 [DEFAULT]
-# 默认设置
-bantime = 3600
-findtime = 600
-maxretry = 5
-banaction = ufw
-banaction_allports = ufw
-
-# SSH保护
-[sshd]
-enabled = true
-port = $SSH_PORT
-filter = sshd
-logpath = /var/log/auth.log
-maxretry = 3
-bantime = 3600
->>>>>>> 7aa84925
-
-# 安全地重启服务
-restart_service() {
-    local service=$1
-    log_info "重启服务: $service"
-    
-    if systemctl restart "$service"; then
-        log_success "服务 $service 重启成功"
-        return 0
-    else
-        log_error "服务 $service 重启失败"
-        return 1
-    fi
-}
-
-# 主菜单
-show_menu() {
-    clear
-    echo -e "${BLUE}===== $SCRIPT_NAME =====${NC}"
-    echo -e "${GREEN}当前配置状态:${NC}"
-    echo "  SSH端口: $(get_ssh_port)"
-    echo "  防火墙状态: $(get_ufw_status)"
-    echo "  Fail2ban状态: $(get_fail2ban_status)"
-    echo "  Swap状态: $(get_swap_status)"
-    echo ""
-    echo "请选择要执行的操作:"
-    echo "1) 🔄 系统更新和软件安装"
-    echo "2) 💾 设置Swap分区"
-    echo "3) 🔒 安全配置 (SSH/防火墙/Fail2ban)"
-    echo "4) 👤 用户管理"
-    echo "5) 🔑 SSH密钥管理"
-    echo "6) ⚙️  系统优化配置"
-    echo "7) 📦 安装Docker"
-    echo "8) 🛠️  bash自动补全配置"
-    echo "9) 🔍 查看系统状态"
-    echo "10) 📋 查看配置历史"
-    echo "0) 退出"
-    echo ""
-}
-
-# 获取当前配置状态
-get_ssh_port() {
-    if [ -f /etc/ssh/sshd_config ]; then
-        grep "^Port" /etc/ssh/sshd_config | awk '{print $2}' || echo "22"
-    else
-        echo "未配置"
-    fi
-}
-
-get_ufw_status() {
-    if command -v ufw >/dev/null 2>&1; then
-        ufw status | head -1 | awk '{print $2}' || echo "未安装"
-    else
-        echo "未安装"
-    fi
-}
-
-get_fail2ban_status() {
-    if systemctl is-active --quiet fail2ban 2>/dev/null; then
-        echo "运行中"
-    else
-        echo "未运行"
-    fi
-}
-
-get_swap_status() {
-    local swap_total=$(free -h | grep Swap | awk '{print $2}')
-    if [ "$swap_total" = "0B" ]; then
-        echo "未配置"
-    else
-        echo "$swap_total"
-    fi
-}
-
-# 1. 系统更新和软件安装
-update_system() {
-    print_info "开始系统更新和软件安装..."
-    
-    log_info "更新软件包列表"
-    apt-get update || error_exit "软件包列表更新失败"
-    
-    log_info "升级系统软件包"
-    apt-get upgrade -y || error_exit "系统升级失败"
-    
-    log_info "完整系统升级"
-    apt-get dist-upgrade -y || log_warn "完整升级部分失败，继续执行"
-    
-    log_info "安装基础软件包"
-    local packages=(
-        "curl" "vim" "ufw" "jq" "sudo" "fail2ban" 
-        "unattended-upgrades" "apt-listchanges" "bash-completion" 
-        "git" "net-tools" "dnsutils" "gh" "htop" "tree"
-    )
-    
-    for package in "${packages[@]}"; do
-        if ! dpkg -l | grep -q "^ii  $package "; then
-            log_info "安装软件包: $package"
-            apt-get install -y "$package" || log_warn "软件包 $package 安装失败"
-        else
-            log_info "软件包 $package 已安装"
-        fi
-    done
-    
-    # 配置自动更新
-    configure_auto_updates
-    
-    print_success "系统更新和软件安装完成"
-}
-
-<<<<<<< HEAD
-# 配置自动更新
-configure_auto_updates() {
-    log_info "配置自动安全更新"
-    
-    cat > /etc/apt/apt.conf.d/20auto-upgrades << 'EOF'
-APT::Periodic::Update-Package-Lists "1";
-APT::Periodic::Unattended-Upgrade "1";
-APT::Periodic::AutocleanInterval "7";
-APT::Periodic::Download-Upgradeable-Packages "1";
-EOF
-    
-    log_success "自动更新配置完成"
-}
-
-# 2. 设置Swap分区
-setup_swap() {
-    print_info "Swap分区配置"
-    
-    local current_swap=$(get_swap_status)
-    echo "当前Swap状态: $current_swap"
-    
-    if [ "$current_swap" != "未配置" ]; then
-        read -p "检测到已有Swap分区，是否重新配置？(y/n): " reconfigure
-        if [ "$reconfigure" != "y" ]; then
-            return 0
-        fi
-        
-        # 禁用现有swap
-        swapoff -a || true
-        sed -i '/swapfile/d' /etc/fstab
-        rm -f /swapfile
-    fi
-    
-    read -p "请输入Swap大小（单位：G），直接回车跳过: " swap_size
-    
-    if [[ -n "$swap_size" && "$swap_size" =~ ^[0-9]+$ ]]; then
-        log_info "创建 ${swap_size}G 的Swap分区"
-        
-        # 创建swap文件
-        if command -v fallocate >/dev/null 2>&1; then
-            fallocate -l "${swap_size}G" /swapfile
-        else
-            dd if=/dev/zero of=/swapfile bs=1G count="$swap_size"
-        fi
-        
-        # 设置权限和格式化
-        chmod 600 /swapfile
-        mkswap /swapfile
-        swapon /swapfile
-        
-        # 添加到fstab（检查是否已存在）
-        if ! grep -q "/swapfile" /etc/fstab; then
-            echo "/swapfile none swap sw 0 0" >> /etc/fstab
-        fi
-        
-        # 优化swap使用
-        if ! grep -q "vm.swappiness" /etc/sysctl.conf; then
-            echo "vm.swappiness=10" >> /etc/sysctl.conf
-        fi
-        sysctl -p
-        
-        log_success "Swap分区设置完成: ${swap_size}G"
-        print_success "Swap分区配置完成"
-    else
-        print_info "跳过Swap配置"
-    fi
-}
-
-# 3. 安全配置
-security_config() {
-    print_info "开始安全配置..."
-    
-    # SSH配置
-    configure_ssh
-    
-    # 防火墙配置
-    configure_firewall
-    
-    # Fail2ban配置
-    configure_fail2ban
-    
-    # 系统安全参数
-    configure_system_security
-    
-    print_success "安全配置完成"
-}
-
-# SSH配置
-configure_ssh() {
-    log_info "配置SSH安全设置"
-    
-    # 备份现有配置
-    backup_file "/etc/ssh/sshd_config"
-    
-    # 询问SSH端口
-    local current_port=$(get_ssh_port)
-    read -p "SSH端口 (当前: $current_port, 直接回车使用$SSH_PORT): " new_port
-    new_port=${new_port:-$SSH_PORT}
-    
-    # 创建安全的SSH配置
-    cat > /etc/ssh/sshd_config << EOF
-# SSH安全配置 - 由系统初始化脚本生成
-Port $new_port
-Protocol 2
-
-# 主机密钥
-HostKey /etc/ssh/ssh_host_rsa_key
-HostKey /etc/ssh/ssh_host_ecdsa_key
-HostKey /etc/ssh/ssh_host_ed25519_key
-
-# 强化加密算法
-KexAlgorithms curve25519-sha256@libssh.org,diffie-hellman-group-exchange-sha256
-Ciphers chacha20-poly1305@openssh.com,aes256-gcm@openssh.com,aes128-gcm@openssh.com,aes256-ctr,aes192-ctr,aes128-ctr
-MACs hmac-sha2-512-etm@openssh.com,hmac-sha2-256-etm@openssh.com,umac-128-etm@openssh.com
-
-# 认证设置
-PermitRootLogin no
-PubkeyAuthentication yes
-PasswordAuthentication no
-PermitEmptyPasswords no
-ChallengeResponseAuthentication no
-UsePAM yes
-
-# 会话安全
-LoginGraceTime 30
-MaxAuthTries 3
-MaxSessions 5
-ClientAliveInterval 300
-ClientAliveCountMax 2
-
-# 功能限制
-X11Forwarding no
-PrintMotd no
-AcceptEnv LANG LC_*
-
-# SFTP子系统
-Subsystem sftp /usr/lib/openssh/sftp-server
-EOF
-    
-    # 测试配置
-    if sshd -t; then
-        restart_service "sshd"
-        log_success "SSH配置更新完成，端口: $new_port"
-        SSH_PORT=$new_port
-    else
-        log_error "SSH配置测试失败，恢复备份"
-        # 恢复备份（这里可以添加备份恢复逻辑）
-    fi
-}
-
-# 防火墙配置
-configure_firewall() {
-    log_info "配置UFW防火墙"
-    
-    # 确保UFW已安装
-    if ! command -v ufw >/dev/null 2>&1; then
-        log_error "UFW未安装"
-        return 1
-    fi
-    
-    # 基础规则
-    ufw default deny incoming
-    ufw default allow outgoing
-    
-    # SSH端口
-    ufw allow "$SSH_PORT/tcp" comment 'SSH'
-    
-    # Web服务端口
-    read -p "是否开放HTTP(80)和HTTPS(443)端口？(y/n): " open_web
-    if [ "$open_web" = "y" ]; then
-        ufw allow http comment 'HTTP'
-        ufw allow https comment 'HTTPS'
-    fi
-    
-    # Redis端口
-    read -p "是否开放Redis端口(6379)？(y/n): " open_redis
-    if [ "$open_redis" = "y" ]; then
-        ufw allow 6379/tcp comment 'Redis'
-    fi
-    
-    # 自定义端口
-    read -p "是否需要开放其他端口？(格式: 端口/协议 描述, 如: 3306/tcp MySQL): " custom_port
-    if [ -n "$custom_port" ]; then
-        ufw allow $custom_port
-    fi
-    
-    # 启用日志
-    ufw logging on
-    
-    # 启用防火墙
-    ufw --force enable
-    systemctl enable ufw
-    
-    log_success "UFW防火墙配置完成"
-}
-
-# Fail2ban配置 - 修复版本
-configure_fail2ban() {
-    log_info "配置Fail2ban入侵防护"
-    
-    # 停止服务以安全配置
-    systemctl stop fail2ban 2>/dev/null || true
-    
-    # 备份现有配置
-    backup_file "/etc/fail2ban/jail.local"
-    
-    # 确保必需的日志文件存在
-    log_info "检查并创建必需的日志文件"
-    touch /var/log/auth.log
-    chmod 640 /var/log/auth.log
-    chown root:adm /var/log/auth.log 2>/dev/null || chown root:root /var/log/auth.log
-    
-    # 创建基本的、经过验证的配置
-    log_info "创建Fail2ban基本配置"
-    cat > /etc/fail2ban/jail.local << EOF
-[DEFAULT]
 # 基本设置
 bantime = 3600
 findtime = 600
@@ -953,31 +521,8 @@
 filter = sshd
 logpath = /var/log/auth.log
 maxretry = 3
-bantime = 3600
 EOF
-        systemctl reload fail2ban
-        log_warn "已恢复为基本配置"
-    fi
-}
-
-# 系统安全参数配置
-configure_system_security() {
-    log_info "配置系统安全参数"
-    
-    # 文件权限掩码
-    if ! grep -q "umask 027" /etc/profile; then
-        echo "umask 027" >> /etc/profile
-    fi
-    
-    # 限制core dumps
-    if ! grep -q "hard core 0" /etc/security/limits.conf; then
-        echo "* hard core 0" >> /etc/security/limits.conf
-    fi
-    
-    # 系统资源限制
-    cat >> /etc/security/limits.conf << 'EOF'
-
-=======
+
     # 创建Redis过滤器
     mkdir -p /etc/fail2ban/filter.d
     cat > /etc/fail2ban/filter.d/redis-server.conf << 'EOF'
@@ -1009,7 +554,6 @@
     # 系统资源限制
     cat >> /etc/security/limits.conf << 'EOF'
 
->>>>>>> 7aa84925
 # 系统资源限制 - 由系统初始化脚本添加
 * soft nofile 65535
 * hard nofile 65535
@@ -1503,25 +1047,7 @@
     
     if command -v fail2ban-client >/dev/null 2>&1; then
         echo -e "\n${BLUE}===== Fail2ban状态 =====${NC}"
-<<<<<<< HEAD
-        if systemctl is-active --quiet fail2ban; then
-            echo "Fail2ban服务: 运行中"
-            echo "活动的jail:"
-            fail2ban-client status 2>/dev/null | grep "Jail list:" | cut -d: -f2 | tr ',' '\n' | sed 's/^[ \t]*/- /'
-            
-            # 显示SSH jail详细信息
-            if fail2ban-client status sshd >/dev/null 2>&1; then
-                echo -e "\nSSH保护详情:"
-                fail2ban-client status sshd 2>/dev/null | grep -E "Currently (failed|banned)"
-            fi
-        else
-            echo "Fail2ban服务: 未运行"
-            echo "最近错误:"
-            journalctl -u fail2ban --no-pager -l -n 3 2>/dev/null | tail -3
-        fi
-=======
         fail2ban-client status 2>/dev/null || echo "Fail2ban未运行"
->>>>>>> 7aa84925
     fi
 }
 
@@ -1552,17 +1078,6 @@
     if command -v ufw >/dev/null 2>&1; then
         ufw status 2>/dev/null || echo "UFW未配置"
     fi
-<<<<<<< HEAD
-
-    echo -e "\n${BLUE}===== Fail2ban配置摘要 =====${NC}"
-    if [ -f /etc/fail2ban/jail.local ]; then
-        echo "当前配置:"
-        grep -E "^\[|^enabled" /etc/fail2ban/jail.local
-    else
-        echo "未找到配置文件"
-    fi
-=======
->>>>>>> 7aa84925
 }
 
 # 主程序
